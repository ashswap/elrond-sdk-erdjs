--- conflicted
+++ resolved
@@ -15,20 +15,9 @@
 
 export * from "./walletcore";
 export * from "./nullSigner";
-<<<<<<< HEAD
 
 export * from "./smartcontracts";
 
-=======
-
-export * from "./smartcontracts/smartContract";
-export * from "./smartcontracts/interface";
-export * from "./smartcontracts/code";
-export * from "./smartcontracts/codeMetadata";
-export * from "./smartcontracts/argument";
-export * from "./smartcontracts/function";
-
->>>>>>> 5db7dc3c
 export * from "./dapp/constants";
 export * from "./dapp/interface";
 export * from "./dapp/hwProvider";
