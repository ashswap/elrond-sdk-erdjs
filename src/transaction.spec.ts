import { assert } from "chai";
import { Transaction } from "./transaction";
import * as errors from "./errors";
import { Nonce } from "./nonce";
<<<<<<< HEAD
import { ChainID, GasLimit, GasPrice } from "./networkParams";
import { TransactionPayload } from "./transactionPayload";
import { Balance } from "./balance";
import { TestWallets } from "./testutils";
import { Address } from "./address";
=======
import { ChainID, GasLimit, GasPrice, GasPriceModifier, TransactionVersion } from "./networkParams";
import { TransactionPayload } from "./transactionPayload";
import { Balance } from "./balance";
import { TestWallets } from "./testutils";
import {NetworkConfig} from "./networkConfig";
>>>>>>> d9b20451

describe("test transaction", () => {
    it("should throw error when bad types", () => {
        assert.throw(() => new Transaction({ nonce: <any>42, receiver: new Address() }), errors.ErrBadType);
        assert.throw(() => new Transaction({ receiver: new Address(), gasLimit: <any>42 }), errors.ErrBadType);
        assert.throw(() => new Transaction({ receiver: new Address(), gasPrice: <any>42 }), errors.ErrBadType);

        assert.doesNotThrow(() => new Transaction({ receiver: new Address() }));
        assert.doesNotThrow(() => new Transaction({ nonce: new Nonce(42), receiver: new Address(), gasLimit: new GasLimit(42), gasPrice: new GasPrice(42) }));
        assert.doesNotThrow(() => new Transaction({ nonce: undefined, receiver: new Address(), gasLimit: undefined, gasPrice: undefined }));
    });
});

describe("test transaction construction", async () => {
    let wallets = new TestWallets();

    it("with no data, no value", async () => {
        let transaction = new Transaction({
            nonce: new Nonce(89),
            value: Balance.Zero(),
            receiver: wallets.bob.address,
            gasPrice: GasPrice.min(),
            gasLimit: GasLimit.min(),
            chainID: new ChainID("local-testnet")
        });

        await wallets.alice.signer.sign(transaction);
        assert.equal("b56769014f2bdc5cf9fc4a05356807d71fcf8775c819b0f1b0964625b679c918ffa64862313bfef86f99b38cb84fcdb16fa33ad6eb565276616723405cd8f109", transaction.getSignature().hex());
        assert.equal(transaction.getHash().valueOf(), "eb30c50c8831885ebcfac986d27e949ec02cf25676e22a009b7a486e5431ec2e");
    });

    it("with data, no value", async () => {
        let transaction = new Transaction({
            nonce: new Nonce(90),
            value: Balance.Zero(),
            receiver: wallets.bob.address,
            gasPrice: GasPrice.min(),
            gasLimit: new GasLimit(80000),
            data: new TransactionPayload("hello"),
            chainID: new ChainID("local-testnet")
        });

        await wallets.alice.signer.sign(transaction);
        assert.equal("e47fd437fc17ac9a69f7bf5f85bafa9e7628d851c4f69bd9fedc7e36029708b2e6d168d5cd652ea78beedd06d4440974ca46c403b14071a1a148d4188f6f2c0d", transaction.getSignature().hex());
        assert.equal(transaction.getHash().valueOf(), "95ed9ac933712d7d77721d75eecfc7896873bb0d746417153812132521636872");
    });

    it("with data, with value", async () => {
        let transaction = new Transaction({
            nonce: new Nonce(91),
            value: Balance.eGLD(10),
            receiver: wallets.bob.address,
            gasPrice: GasPrice.min(),
            gasLimit: new GasLimit(100000),
            data: new TransactionPayload("for the book"),
            chainID: new ChainID("local-testnet")
        });

        await wallets.alice.signer.sign(transaction);
        assert.equal("9074789e0b4f9b2ac24b1fd351a4dd840afcfeb427b0f93e2a2d429c28c65ee9f4c288ca4dbde79de0e5bcf8c1a5d26e1b1c86203faea923e0edefb0b5099b0c", transaction.getSignature().hex());
        assert.equal(transaction.getHash().valueOf(), "af53e0fc86612d5068862716b5169effdf554951ecc89849b0e836eb0b63fa3e");
    });

    it("with data, with large value", async () => {
        let transaction = new Transaction({
            nonce: new Nonce(92),
            value: Balance.fromString("123456789000000000000000000000"),
            receiver: wallets.bob.address,
            gasPrice: GasPrice.min(),
            gasLimit: new GasLimit(100000),
            data: new TransactionPayload("for the spaceship"),
            chainID: new ChainID("local-testnet")
        });
        
        await wallets.alice.signer.sign(transaction);
        assert.equal("39938d15812708475dfc8125b5d41dbcea0b2e3e7aabbbfceb6ce4f070de3033676a218b73facd88b1432d7d4accab89c6130b3abe5cc7bbbb5146e61d355b03", transaction.getSignature().hex());
        assert.equal(transaction.getHash().valueOf(), "e4a6048d92409cfe50f12e81218cb92f39966c618979a693b8d16320a06061c1");
    });

    it("computes correct fee", () => {
        let transaction = new Transaction({
            nonce: new Nonce(92),
            value: Balance.fromString("123456789000000000000000000000"),
            receiver: wallets.bob.address,
            sender: wallets.alice.address,
            gasPrice: new GasPrice(500),
            gasLimit: new GasLimit(20),
            chainID: new ChainID("local-testnet"),
            version: new TransactionVersion(1)
        });

        let networkConfig = new NetworkConfig();
        networkConfig.MinGasLimit = new GasLimit(10);
        networkConfig.GasPriceModifier = new GasPriceModifier(0.01);

        let fee = transaction.computeFee(networkConfig);
        assert.equal(fee.toString(), "5050");
    });

    it("computes correct fee with data field", () => {
        let transaction = new Transaction({
            nonce: new Nonce(92),
            value: Balance.fromString("123456789000000000000000000000"),
            receiver: wallets.bob.address,
            sender: wallets.alice.address,
            data: new TransactionPayload("testdata"),
            gasPrice: new GasPrice(500),
            gasLimit: new GasLimit(12010),
            chainID: new ChainID("local-testnet"),
            version: new TransactionVersion(1)
        });

        let networkConfig = new NetworkConfig();
        networkConfig.MinGasLimit = new GasLimit(10);
        networkConfig.GasPriceModifier = new GasPriceModifier(0.01);

        let fee = transaction.computeFee(networkConfig);
        assert.equal(fee.toString(), "6005000");
    });
});<|MERGE_RESOLUTION|>--- conflicted
+++ resolved
@@ -2,19 +2,12 @@
 import { Transaction } from "./transaction";
 import * as errors from "./errors";
 import { Nonce } from "./nonce";
-<<<<<<< HEAD
-import { ChainID, GasLimit, GasPrice } from "./networkParams";
+import { ChainID, GasLimit, GasPrice, GasPriceModifier } from "./networkParams";
 import { TransactionPayload } from "./transactionPayload";
 import { Balance } from "./balance";
 import { TestWallets } from "./testutils";
+import { NetworkConfig } from "./networkConfig";
 import { Address } from "./address";
-=======
-import { ChainID, GasLimit, GasPrice, GasPriceModifier, TransactionVersion } from "./networkParams";
-import { TransactionPayload } from "./transactionPayload";
-import { Balance } from "./balance";
-import { TestWallets } from "./testutils";
-import {NetworkConfig} from "./networkConfig";
->>>>>>> d9b20451
 
 describe("test transaction", () => {
     it("should throw error when bad types", () => {
@@ -88,7 +81,7 @@
             data: new TransactionPayload("for the spaceship"),
             chainID: new ChainID("local-testnet")
         });
-        
+
         await wallets.alice.signer.sign(transaction);
         assert.equal("39938d15812708475dfc8125b5d41dbcea0b2e3e7aabbbfceb6ce4f070de3033676a218b73facd88b1432d7d4accab89c6130b3abe5cc7bbbb5146e61d355b03", transaction.getSignature().hex());
         assert.equal(transaction.getHash().valueOf(), "e4a6048d92409cfe50f12e81218cb92f39966c618979a693b8d16320a06061c1");
@@ -99,11 +92,9 @@
             nonce: new Nonce(92),
             value: Balance.fromString("123456789000000000000000000000"),
             receiver: wallets.bob.address,
-            sender: wallets.alice.address,
             gasPrice: new GasPrice(500),
             gasLimit: new GasLimit(20),
-            chainID: new ChainID("local-testnet"),
-            version: new TransactionVersion(1)
+            chainID: new ChainID("local-testnet")
         });
 
         let networkConfig = new NetworkConfig();
@@ -119,12 +110,10 @@
             nonce: new Nonce(92),
             value: Balance.fromString("123456789000000000000000000000"),
             receiver: wallets.bob.address,
-            sender: wallets.alice.address,
             data: new TransactionPayload("testdata"),
             gasPrice: new GasPrice(500),
             gasLimit: new GasLimit(12010),
-            chainID: new ChainID("local-testnet"),
-            version: new TransactionVersion(1)
+            chainID: new ChainID("local-testnet")
         });
 
         let networkConfig = new NetworkConfig();
