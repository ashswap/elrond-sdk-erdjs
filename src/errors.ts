/**
 * The base class for `erdjs` exceptions (errors).
 */
export class Err extends Error {
  inner: Error | undefined = undefined;

  public constructor(message: string, inner?: Error) {
    super(message);
    this.inner = inner;
  }

  /**
   * Returns a pretty, friendly summary for the error or for the chain of errros (if appropriate).
   */
  summary(): any[] {
    let result = [];

    result.push({ name: this.name, message: this.message });

    let inner: any = this.inner;
    while (inner) {
      result.push({ name: inner.name, message: inner.message });
      inner = inner.inner;
    }

    return result;
  }

  /**
   * Returns a HTML-friendly summary for the error or for the chain of errros (if appropriate).
   */
  html(): string {
    let summary = this.summary();
    let error = summary[0];
    let causedBy = summary.slice(1);

    let html = `
            An error of type <strong>${error.name}</strong> occurred: ${error.message}.
        `;

    causedBy.forEach((cause) => {
      html += `<br /> ... <strong>${cause.name}</strong>: ${cause.message}`;
    });

    return html;
  }

  /**
   * Returns a HTML-friendly summary for the error or for the chain of errros (if appropriate).
   */
  static html(error: Error): string {
    if (error instanceof Err) {
      return error.html();
    } else {
      return `Unexpected error of type <strong>${error.name}</strong> occurred: ${error.message}.`;
    }
  }
}

/**
 * Signals invalid arguments for a function, for an operation.
 */
export class ErrInvalidArgument extends Err {
  public constructor(
    name: string,
    value?: any,
    reason: string = "not specified",
    inner?: Error
  ) {
    super(ErrInvalidArgument.getMessage(name, value, reason), inner);
  }

  static getMessage(name: string, value?: any, reason?: string): string {
    if (value) {
      return `Invalid argument "${name}": ${value}. Reason: ${reason}`;
    }

    return `Invalid argument "${name}"`;
  }
}

/**
 * Signals an unsupported operation.
 */
export class ErrUnsupportedOperation extends Err {
  public constructor(operation: string, reason: string = "not specified") {
    super(`Operation "${operation}" not supported. Reason: ${reason}`);
  }
}

/**
 * Signals the provisioning of objects of unexpected (bad) types.
 */
export class ErrBadType extends Err {
  public constructor(name: string, type: any, value?: any) {
    super(`Bad type of "${name}": ${value}. Expected type: ${type}`);
  }
}

/**
<<<<<<< HEAD
=======
 * Signals a missing required value.
 */
export class ErrMissingValue extends Err {
  public constructor(name: string) {
    super(`"${name} is required, but missing.`);
  }
}

/**
>>>>>>> 5db7dc3c
 * Signals that an invariant failed.
 */
export class ErrInvariantFailed extends Err {
  public constructor(message: string) {
    super(`"Invariant failed: ${message}`);
  }
}

/**
 * Signals issues with {@link Address} instantiation.
 */
export class ErrAddressCannotCreate extends Err {
  public constructor(input: any, inner?: Error) {
    let message = `Cannot create address from: ${input}`;
    super(message, inner);
  }
}

/**
 * Signals issues with the HRP of an {@link Address}.
 */
export class ErrAddressBadHrp extends Err {
  public constructor(expected: string, got: string) {
    super(`Wrong address HRP. Expected: ${expected}, got ${got}`);
  }
}

/**
 * Signals the presence of an empty / invalid address.
 */
export class ErrAddressEmpty extends Err {
  public constructor() {
    super(`Address is empty`);
  }
}

/**
 * Signals an error related to signing a message (a transaction).
 */
export class ErrSignerCannotSign extends Err {
  public constructor(inner: Error) {
    super(`Cannot sign`, inner);
  }
}

/**
 * Signals an invalid value for {@link Balance} objects.
 */
export class ErrBalanceInvalid extends Err {
  public constructor(value: bigint) {
    super(`Invalid balance: ${value}`);
  }
}

/**
 * Signals an invalid value for {@link GasPrice} objects.
 */
export class ErrGasPriceInvalid extends Err {
  public constructor(value: number) {
    super(`Invalid gas price: ${value}`);
  }
}

/**
 * Signals an invalid value for {@link GasLimit} objects.
 */
export class ErrGasLimitInvalid extends Err {
  public constructor(value: number) {
    super(`Invalid gas limit: ${value}`);
  }
}

/**
 * Signals an invalid value for {@link GasLimit} objects.
 */
export class ErrNotEnoughGas extends Err {
  public constructor(value: number) {
    super(`Not enough gas provided: ${value}`);
  }
}

/**
 * Signals an invalid value for {@link Nonce} objects.
 */
export class ErrNonceInvalid extends Err {
  public constructor(value: number) {
    super(`Invalid nonce: ${value}`);
  }
}

/**
 * Signals an invalid value for {@link ChainID} objects.
 */
export class ErrChainIDInvalid extends Err {
  public constructor(value: string) {
    super(`Invalid chain ID: ${value}`);
  }
}

/**
 * Signals an invalid value for {@link TransactionVersion} objects.
 */
export class ErrTransactionVersionInvalid extends Err {
  public constructor(value: number) {
    super(`Invalid transaction version: ${value}`);
  }
}

/**
 * Signals an invalid value for {@link GasPriceModifier} objects.
 */
export class ErrGasPriceModifierInvalid extends Err {
  public constructor(value: number) {
    super(`Invalid gas price modifier: ${value}`);
  }
}

/**
 * Signals that the hash of the {@link Transaction} is not known (not set).
 */
export class ErrTransactionHashUnknown extends Err {
  public constructor() {
    super(`Transaction hash isn't known`);
  }
}

/**
 * Signals that a {@link Transaction} cannot be used within an operation, since it isn't signed.
 */
export class ErrTransactionNotSigned extends Err {
  public constructor() {
    super(`Transaction isn't signed`);
  }
}

/**
 * Signals an error related to signing a message (a transaction).
 */
export class ErrSignatureCannotCreate extends Err {
  public constructor(input: any, inner?: Error) {
    let message = `Cannot create signature from: ${input}`;
    super(message, inner);
  }
}

/**
 * Signals the usage of an empty signature.
 */
export class ErrSignatureEmpty extends Err {
  public constructor() {
    super(`Signature is empty`);
  }
}

/**
 * Signals an invalid value for the name of a {@link ContractFunction}.
 */
export class ErrInvalidFunctionName extends Err {
  public constructor() {
    super(`Invalid function name`);
  }
}

/**
 * Signals an error that happened during a HTTP GET request.
 */
export class ErrApiProviderGet extends Err {
  public constructor(url: string, error: string, inner?: Error) {
    let message = `Cannot GET ${url}: [${error}]`;
    super(message, inner);
  }
}

/**
 * Signals an error that happened during a HTTP POST request.
 */
export class ErrApiProviderPost extends Err {
  readonly originalErrorMessage: string;

  public constructor(url: string, error: string, inner?: Error) {
    let message = `Cannot POST ${url}: [${error}]`;
    super(message, inner);

    this.originalErrorMessage = error || "";
  }
}

/**
 * Signals a failed operation, since the Timer is already running.
 */
export class ErrAsyncTimerAlreadyRunning extends Err {
  public constructor() {
    super("Async timer already running");
  }
}

/**
 * Signals a failed operation, since the Timer has been aborted.
 */
export class ErrAsyncTimerAborted extends Err {
  public constructor() {
    super("Async timer aborted");
  }
}

/**
 * Signals a timout for a {@link TransactioWatcher}.
 */
export class ErrTransactionWatcherTimeout extends Err {
    public constructor() {
        super(`TransactionWatcher has timed out`);
    }
}

/**
 * Signals an issue related to waiting for a specific {@link TransactionStatus}.
 */
export class ErrExpectedTransactionStatusNotReached extends Err {
  public constructor() {
    super(`Expected transaction status not reached`);
  }
}

/**
 * Signals a generic error in the context of Smart Contracts.
 */
export class ErrContract extends Err {
  public constructor(message: string) {
    super(message);
  }
}

/**
 * Signals a generic error in the context of querying Smart Contracts.
 */
export class ErrContractQuery extends Err {
  public constructor(message: string) {
    super(message);
  }

  static increaseSpecificity(err: Err): Err {
    if (err instanceof ErrApiProviderPost) {
      if (err.originalErrorMessage.indexOf("error running vm func")) {
        let newErrorMessage = err.originalErrorMessage
          .replace(new RegExp("executeQuery:", "g"), "")
          .trim();
        return new ErrContractQuery(newErrorMessage);
      }
    }

    return err;
  }
}

/**
 * Signals an error thrown by the mock-like test objects.
 */
export class ErrMock extends Err {
  public constructor(message: string) {
    super(message);
  }
}

/**
 * Signals an error thrown when setting up a test.
 */
export class ErrTest extends Err {
  public constructor(message: string) {
    super(message);
  }
}

/**
 * Signals a generic serialization error.
 */
export class ErrSerialization extends Err {
  public constructor(message: string) {
    super(message);
  }
}

/**
 * Signals a generic type error.
 */
export class ErrTypingSystem extends Err {
  public constructor(message: string) {
    super(message);
  }
}

/**
 * Signals a generic struct typing error.
 */
<<<<<<< HEAD
export class ErrStructTyping extends Err {
    public constructor(reason: string) {
        super(`Incorrect struct typing: ${reason}`);
    }
=======
export class ErrStructureTyping extends Err {
  public constructor(reason: string) {
    super(`Incorrect structure typing: ${reason}`);
  }
>>>>>>> 5db7dc3c
}

/**
 * Signals an unknown type.
 */
export class ErrUnknownType extends ErrTypingSystem {
  public constructor(typeName: string) {
    super(`Unknown type: ${typeName}`);
  }
}

/**
 * Signals a generic codec (encode / decode) error.
 */
export class ErrCodec extends Err {
  public constructor(message: string) {
    super(message);
  }
}

/**
 * Signals a generic wallet error.
 */
export class ErrWallet extends Err {
  public constructor(message: string) {
    super(message);
  }
}

/**
 * Signals a wrong mnemonic format.
 */
export class ErrWrongMnemonic extends ErrWallet {
  public constructor() {
    super("Wrong mnemonic format");
  }
}

/**
<<<<<<< HEAD
 * Signals a generic contract interaction error.
 */
export class ErrContractInteraction extends Err {
    public constructor(message: string) {
        super(message);
    }
=======
 * Signals a bad PEM file.
 */
export class ErrBadPEM extends ErrWallet {
  public constructor(message?: string) {
    super(message ? `Bad PEM: ${message}` : `Bad PEM`);
  }
>>>>>>> 5db7dc3c
}<|MERGE_RESOLUTION|>--- conflicted
+++ resolved
@@ -98,18 +98,6 @@
 }
 
 /**
-<<<<<<< HEAD
-=======
- * Signals a missing required value.
- */
-export class ErrMissingValue extends Err {
-  public constructor(name: string) {
-    super(`"${name} is required, but missing.`);
-  }
-}
-
-/**
->>>>>>> 5db7dc3c
  * Signals that an invariant failed.
  */
 export class ErrInvariantFailed extends Err {
@@ -403,17 +391,10 @@
 /**
  * Signals a generic struct typing error.
  */
-<<<<<<< HEAD
 export class ErrStructTyping extends Err {
     public constructor(reason: string) {
         super(`Incorrect struct typing: ${reason}`);
     }
-=======
-export class ErrStructureTyping extends Err {
-  public constructor(reason: string) {
-    super(`Incorrect structure typing: ${reason}`);
-  }
->>>>>>> 5db7dc3c
 }
 
 /**
@@ -453,19 +434,19 @@
 }
 
 /**
-<<<<<<< HEAD
  * Signals a generic contract interaction error.
  */
 export class ErrContractInteraction extends Err {
     public constructor(message: string) {
         super(message);
     }
-=======
+}
+
+/**
  * Signals a bad PEM file.
  */
 export class ErrBadPEM extends ErrWallet {
   public constructor(message?: string) {
     super(message ? `Bad PEM: ${message}` : `Bad PEM`);
   }
->>>>>>> 5db7dc3c
 }