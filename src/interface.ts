import { Transaction, TransactionHash, TransactionStatus } from "./transaction";
import { NetworkConfig } from "./networkConfig";
import { Signature } from "./signature";
import { Address } from "./address";
import { AccountOnNetwork } from "./account";
import { Query } from "./smartcontracts";
import { QueryResponse } from "./smartcontracts";
import { NetworkStake } from "./networkStake";
import { Stats } from "./stats";
import { NetworkStatus } from "./networkStatus";
import { TransactionOnNetwork } from "./transactionOnNetwork";
<<<<<<< HEAD
import { Token } from "./token";
import BigNumber from "bignumber.js";
=======
import { ESDTToken } from "./esdtToken";
import {SignableMessage} from "./signableMessage";
>>>>>>> 3e3db61a

/**
 * An interface that defines the endpoints of an HTTP API Provider.
 */
export interface IProvider {
    /**
     * Fetches the Network configuration.
     */
    getNetworkConfig(): Promise<NetworkConfig>;

    /**
     * Fetches the Network status.
     */
    getNetworkStatus(): Promise<NetworkStatus>;

    /**
     * Fetches the state of an {@link Account}.
     */
    getAccount(address: Address): Promise<AccountOnNetwork>;

    /**
     * Fetches the list of ESDT data for all the tokens of an address.
     */
    getAddressEsdtList(address: Address): Promise<any>;

    /**
     * Fetches the ESDT data for a token of an address.
     */
    getAddressEsdt(address: Address, tokenIdentifier: string): Promise<any>;

    /**
     * Fetches the NFT data for a token with a given nonce of an address.
     */
    getAddressNft(address: Address, tokenIdentifier: string, nonce: BigNumber): Promise<any>;

    /**
     * Queries a Smart Contract - runs a pure function defined by the contract and returns its results.
     */
    queryContract(query: Query): Promise<QueryResponse>;

    /**
     * Broadcasts an already-signed {@link Transaction}.
     */
    sendTransaction(tx: Transaction): Promise<TransactionHash>;

    /**
     * Simulates the processing of an already-signed {@link Transaction}.
     */
    simulateTransaction(tx: Transaction): Promise<TransactionHash>;

    /**
     * Fetches the state of a {@link Transaction}.
     */
    getTransaction(txHash: TransactionHash, hintSender?: Address, withResults?: boolean): Promise<TransactionOnNetwork>;

    /**
     * Queries the status of a {@link Transaction}.
     */
    getTransactionStatus(txHash: TransactionHash): Promise<TransactionStatus>;

    /**
     * Get method that receives the resource url and on callback the method used to map the response.
     */
    doGetGeneric(resourceUrl: string, callback: (response: any) => any): Promise<any>;

    /**
     * Post method that receives the resource url, the post payload and on callback the method used to map the response.
     */
    doPostGeneric(resourceUrl: string, payload: any, callback: (response: any) => any): Promise<any>;
}

/**
 * An interface that defines the endpoints of an HTTP API Provider.
 */
export interface IApiProvider {
    /**
     * Fetches the Network Stake.
     */
    getNetworkStake(): Promise<NetworkStake>;
    /**
     * Fetches the Network Stats.
     */
    getNetworkStats(): Promise<Stats>;
    /**
     * Fetches the state of a {@link Transaction}.
     */
    getTransaction(txHash: TransactionHash): Promise<TransactionOnNetwork>;

    getToken(tokenIdentifier: string): Promise<Token>;

    /**
     * Get method that receives the resource url and on callback the method used to map the response.
     */
    doGetGeneric(resourceUrl: string, callback: (response: any) => any): Promise<any>;
}

/**
 * An interface that defines a signing-capable object.
 */
export interface ISigner {
    /**
     * Gets the {@link Address} of the signer.
     */
    getAddress(): Address;

    /**
     * Signs a message (e.g. a {@link Transaction}).
     */
    sign(signable: ISignable): Promise<void>;
}

export interface IVerifier {
  verify(message: IVerifiable): boolean;
}

/**
 * An interface that defines a signable object (e.g. a {@link Transaction}).
 */
export interface ISignable {
    /**
     * Returns the signable object in its raw form - a sequence of bytes to be signed.
     */
    serializeForSigning(signedBy: Address): Buffer;

    /**
     * Applies the computed signature on the object itself.
     *
     * @param signature The computed signature
     * @param signedBy The address of the {@link Signer}
     */
    applySignature(signature: Signature, signedBy: Address): void;
}

/**
 * Interface that defines a signed and verifiable object
 */
export interface IVerifiable {
  /**
   * Returns the signature that should be verified
   */
  getSignature(): Signature;
  /**
   * Returns the signable object in its raw form - a sequence of bytes to be verified.
   */
  serializeForSigning(signedBy?: Address): Buffer;
}

/**
 * An interface that defines a disposable object.
 */
export interface Disposable {
    dispose(): void;
}<|MERGE_RESOLUTION|>--- conflicted
+++ resolved
@@ -9,13 +9,8 @@
 import { Stats } from "./stats";
 import { NetworkStatus } from "./networkStatus";
 import { TransactionOnNetwork } from "./transactionOnNetwork";
-<<<<<<< HEAD
 import { Token } from "./token";
 import BigNumber from "bignumber.js";
-=======
-import { ESDTToken } from "./esdtToken";
-import {SignableMessage} from "./signableMessage";
->>>>>>> 3e3db61a
 
 /**
  * An interface that defines the endpoints of an HTTP API Provider.
@@ -128,7 +123,7 @@
 }
 
 export interface IVerifier {
-  verify(message: IVerifiable): boolean;
+    verify(message: IVerifiable): boolean;
 }
 
 /**
@@ -153,14 +148,14 @@
  * Interface that defines a signed and verifiable object
  */
 export interface IVerifiable {
-  /**
-   * Returns the signature that should be verified
-   */
-  getSignature(): Signature;
-  /**
-   * Returns the signable object in its raw form - a sequence of bytes to be verified.
-   */
-  serializeForSigning(signedBy?: Address): Buffer;
+    /**
+     * Returns the signature that should be verified
+     */
+    getSignature(): Signature;
+    /**
+     * Returns the signable object in its raw form - a sequence of bytes to be verified.
+     */
+    serializeForSigning(signedBy?: Address): Buffer;
 }
 
 /**
