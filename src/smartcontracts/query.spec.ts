import { assert } from "chai";
import { Address } from "../address";
import { ContractFunction } from "./function";
import { Query } from "./query";
import { Balance } from "../balance";
import * as errors from "../errors";
<<<<<<< HEAD
import { typedBigInt, typedBytesFromHex, typedNumber, typedUTF8 } from "./typesystem";
=======
import BigNumber from "bignumber.js";
>>>>>>> 2da285f4

describe("test smart contract queries", () => {
    it("should prepare query", async () => {
        let query = new Query({
            func: new ContractFunction("foo"),
            address: new Address("erd1qqqqqqqqqqqqqpgq3ytm9m8dpeud35v3us20vsafp77smqghd8ss4jtm0q"),
            value: Balance.eGLD(42)
        });

        let request = query.toHttpRequest();
        assert.equal(request["scAddress"], "erd1qqqqqqqqqqqqqpgq3ytm9m8dpeud35v3us20vsafp77smqghd8ss4jtm0q");
        assert.equal(request["funcName"], "foo");
        assert.equal(request["value"], "42000000000000000000");
        assert.lengthOf(request["args"], 0);
    });

    it("should prepare query with arguments", async () => {
        let query = new Query({
            func: new ContractFunction("foo"),
            address: new Address("erd1qqqqqqqqqqqqqpgq3ytm9m8dpeud35v3us20vsafp77smqghd8ss4jtm0q"),
            args: [
<<<<<<< HEAD
                typedNumber(100),
                typedUTF8("!"),
                typedBytesFromHex("abba"),
                typedBigInt(BigInt("1000000000000000000000000000000000"))
=======
                Argument.fromNumber(100),
                Argument.fromUTF8("!"),
                Argument.fromHex("abba"),
                Argument.fromBigInt(new BigNumber("1000000000000000000000000000000000"))
>>>>>>> 2da285f4
            ]
        });

        let request = query.toHttpRequest();
        assert.lengthOf(request["args"], 4);
        assert.equal(request["args"][0], "64");
        assert.equal(request["args"][1], "21");
        assert.equal(request["args"][2], "abba");
        assert.equal(request["args"][3], "314dc6448d9338c15b0a00000000");
    });

    it("should throw if missing required", async () => {
        assert.throw(() => new Query(), errors.ErrAddressEmpty);
        assert.throw(() => new Query({
            address: new Address("erd1qqqqqqqqqqqqqpgq3ytm9m8dpeud35v3us20vsafp77smqghd8ss4jtm0q"),
            func: undefined
        }), errors.ErrInvariantFailed);
    });
});<|MERGE_RESOLUTION|>--- conflicted
+++ resolved
@@ -4,11 +4,8 @@
 import { Query } from "./query";
 import { Balance } from "../balance";
 import * as errors from "../errors";
-<<<<<<< HEAD
 import { typedBigInt, typedBytesFromHex, typedNumber, typedUTF8 } from "./typesystem";
-=======
 import BigNumber from "bignumber.js";
->>>>>>> 2da285f4
 
 describe("test smart contract queries", () => {
     it("should prepare query", async () => {
@@ -30,17 +27,10 @@
             func: new ContractFunction("foo"),
             address: new Address("erd1qqqqqqqqqqqqqpgq3ytm9m8dpeud35v3us20vsafp77smqghd8ss4jtm0q"),
             args: [
-<<<<<<< HEAD
                 typedNumber(100),
                 typedUTF8("!"),
                 typedBytesFromHex("abba"),
-                typedBigInt(BigInt("1000000000000000000000000000000000"))
-=======
-                Argument.fromNumber(100),
-                Argument.fromUTF8("!"),
-                Argument.fromHex("abba"),
-                Argument.fromBigInt(new BigNumber("1000000000000000000000000000000000"))
->>>>>>> 2da285f4
+                typedBigInt(new BigNumber("1000000000000000000000000000000000"))
             ]
         });
 
