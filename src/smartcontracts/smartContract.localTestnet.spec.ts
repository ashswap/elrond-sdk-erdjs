import { Code } from "./code";
import { SmartContract } from "./smartContract";
import { GasLimit } from "../networkParams";
import { TransactionWatcher } from "../transactionWatcher";
import { ContractFunction } from "./function";
import { Account } from "../account";
import { NetworkConfig } from "../networkConfig";
import { TestWallets } from "../testutils/wallets";
import { describeOnlyIf, getLocalTestnetProvider } from "../testutils";
import { Logger } from "../logger";
import { Argument } from "./argument";
import { assert } from "chai";
import { Balance } from "../balance";
import { OptionalValue, U32Value } from "./typesystem";

describeOnlyIf("localTestnet")("test on local testnet", function () {
    this.timeout(50000);

    let localTestnet = getLocalTestnetProvider();
    let wallets = new TestWallets();
    let aliceWallet = wallets.alice;
    let alice = new Account(aliceWallet.address);
    let aliceSigner = aliceWallet.signer;

    it("counter: should deploy, then simulate transactions", async () => {
        TransactionWatcher.DefaultPollingInterval = 5000;
        TransactionWatcher.DefaultTimeout = 50000;

        await NetworkConfig.getDefault().sync(localTestnet);
        await alice.sync(localTestnet);

        // Deploy
        let contract = new SmartContract({});
        let transactionDeploy = contract.deploy({
            code: Code.fromFile("./src/testdata/counter.wasm"),
            gasLimit: new GasLimit(3000000)
        });

        transactionDeploy.setNonce(alice.nonce);
        await aliceSigner.sign(transactionDeploy);

        alice.incrementNonce();

        // ++
        let transactionIncrement = contract.call({
            func: new ContractFunction("increment"),
            gasLimit: new GasLimit(3000000)
        });

        transactionIncrement.setNonce(alice.nonce);
        await aliceSigner.sign(transactionIncrement);

        alice.incrementNonce();

        // Now, let's build a few transactions, to be simulated
        let simulateOne = contract.call({
            func: new ContractFunction("increment"),
            gasLimit: new GasLimit(100000)
        });

        let simulateTwo = contract.call({
            func: new ContractFunction("foobar"),
            gasLimit: new GasLimit(500000)
        });

        simulateOne.setNonce(alice.nonce);
        simulateTwo.setNonce(alice.nonce);

        await aliceSigner.sign(simulateOne);
        await aliceSigner.sign(simulateTwo);

        // Broadcast & execute
        await transactionDeploy.send(localTestnet);
        await transactionIncrement.send(localTestnet);

        await transactionDeploy.awaitExecuted(localTestnet);
        await transactionIncrement.awaitExecuted(localTestnet);

        // Simulate
        Logger.trace(JSON.stringify(await simulateOne.simulate(localTestnet), null, 4));
        Logger.trace(JSON.stringify(await simulateTwo.simulate(localTestnet), null, 4));
    });

    it("counter: should deploy, call and query contract", async () => {
        TransactionWatcher.DefaultPollingInterval = 5000;
        TransactionWatcher.DefaultTimeout = 50000;

        await NetworkConfig.getDefault().sync(localTestnet);
        await alice.sync(localTestnet);

        // Deploy
        let contract = new SmartContract({});
        let transactionDeploy = contract.deploy({
            code: Code.fromFile("./src/testdata/counter.wasm"),
            gasLimit: new GasLimit(3000000)
        });

        transactionDeploy.setNonce(alice.nonce);
        await aliceSigner.sign(transactionDeploy);

        alice.incrementNonce();

        // ++
        let transactionIncrementFirst = contract.call({
            func: new ContractFunction("increment"),
            gasLimit: new GasLimit(700000)
        });

        transactionIncrementFirst.setNonce(alice.nonce);
        await aliceSigner.sign(transactionIncrementFirst);

        alice.incrementNonce();

        // ++
        let transactionIncrementSecond = contract.call({
            func: new ContractFunction("increment"),
            gasLimit: new GasLimit(700000)
        });

        transactionIncrementSecond.setNonce(alice.nonce);
        await aliceSigner.sign(transactionIncrementSecond);

        alice.incrementNonce();

        // Broadcast & execute
        await transactionDeploy.send(localTestnet);
        await transactionIncrementFirst.send(localTestnet);
        await transactionIncrementSecond.send(localTestnet);

        await transactionDeploy.awaitExecuted(localTestnet);
        await transactionIncrementFirst.awaitExecuted(localTestnet);
        await transactionIncrementSecond.awaitExecuted(localTestnet);

        // Check counter
        let queryResponse = await contract.runQuery(localTestnet, { func: new ContractFunction("get") });
        assert.equal(3, queryResponse.firstResult().asNumber);
    });

    it("erc20: should deploy, call and query contract", async () => {
        TransactionWatcher.DefaultPollingInterval = 5000;
        TransactionWatcher.DefaultTimeout = 50000;

        await NetworkConfig.getDefault().sync(localTestnet);
        await alice.sync(localTestnet);

        // Deploy
        let contract = new SmartContract({});
        let transactionDeploy = contract.deploy({
            code: Code.fromFile("./src/testdata/erc20.wasm"),
            gasLimit: new GasLimit(50000000),
            initArguments: [Argument.fromNumber(10000)]
        });

        // The deploy transaction should be signed, so that the address of the contract
        // (required for the subsequent transactions) is computed.
        transactionDeploy.setNonce(alice.nonce);
        await aliceSigner.sign(transactionDeploy);
        alice.incrementNonce();

        // Minting
        let transactionMintBob = contract.call({
            func: new ContractFunction("transferToken"),
            gasLimit: new GasLimit(5000000),
            args: [Argument.fromPubkey(wallets.bob.address), Argument.fromNumber(1000)]
        });

        let transactionMintCarol = contract.call({
            func: new ContractFunction("transferToken"),
            gasLimit: new GasLimit(5000000),
            args: [Argument.fromPubkey(wallets.carol.address), Argument.fromNumber(1500)]
        });

        // Apply nonces and sign the remaining transactions
        transactionMintBob.setNonce(alice.nonce);
        alice.incrementNonce();
        transactionMintCarol.setNonce(alice.nonce);
        alice.incrementNonce();

        await aliceSigner.sign(transactionMintBob);
        await aliceSigner.sign(transactionMintCarol);

        // Broadcast & execute
        await transactionDeploy.send(localTestnet);
        await transactionMintBob.send(localTestnet);
        await transactionMintCarol.send(localTestnet);

        await transactionDeploy.awaitExecuted(localTestnet);
        await transactionMintBob.awaitExecuted(localTestnet);
        await transactionMintCarol.awaitExecuted(localTestnet);

        // Query state, do some assertions
        let queryResponse = await contract.runQuery(localTestnet, {
            func: new ContractFunction("totalSupply")
        });
        assert.equal(10000, queryResponse.firstResult().asNumber);

        queryResponse = await contract.runQuery(localTestnet, {
            func: new ContractFunction("balanceOf"),
            args: [Argument.fromPubkey(wallets.alice.address)]
        });
        assert.equal(7500, queryResponse.firstResult().asNumber);

        queryResponse = await contract.runQuery(localTestnet, {
            func: new ContractFunction("balanceOf"),
            args: [Argument.fromPubkey(wallets.bob.address)]
        });
        assert.equal(1000, queryResponse.firstResult().asNumber);

        queryResponse = await contract.runQuery(localTestnet, {
            func: new ContractFunction("balanceOf"),
            args: [Argument.fromPubkey(wallets.carol.address)]
        });
        assert.equal(1500, queryResponse.firstResult().asNumber);
    });

    it("lottery: should deploy, call and query contract", async () => {
        TransactionWatcher.DefaultPollingInterval = 5000;
        TransactionWatcher.DefaultTimeout = 50000;

        await NetworkConfig.getDefault().sync(localTestnet);
        await alice.sync(localTestnet);

        // Deploy
        let contract = new SmartContract({});
        let transactionDeploy = contract.deploy({
            code: Code.fromFile("./src/testdata/lottery-egld.wasm"),
            gasLimit: new GasLimit(100000000),
            initArguments: []
        });

        // The deploy transaction should be signed, so that the address of the contract
        // (required for the subsequent transactions) is computed.
        transactionDeploy.setNonce(alice.nonce);
        await aliceSigner.sign(transactionDeploy);
        alice.incrementNonce();

        // Start
        let transactionStart = contract.call({
            func: new ContractFunction("start"),
            gasLimit: new GasLimit(50000000),
            args: [
<<<<<<< HEAD
                Argument.utf8("foobar"), 
                Argument.bigInt(Balance.eGLD(1).valueOf()),
                Argument.missingOptional(),
                Argument.missingOptional(),
                Argument.providedOptional(new U32Value(1)),
                Argument.missingOptional(),
                Argument.missingOptional()
=======
                Argument.fromUTF8("foobar"), 
                Argument.fromBigInt(Balance.eGLD(1).value),
                Argument.fromMissingOptional(),
                Argument.fromMissingOptional(),
                Argument.fromProvidedOptional(new U32Value(1)),
                Argument.fromMissingOptional(),
                Argument.fromMissingOptional()
>>>>>>> 0991c745
            ]
        });

        // Apply nonces and sign the remaining transactions
        transactionStart.setNonce(alice.nonce);

        await aliceSigner.sign(transactionStart);

        // Broadcast & execute
        await transactionDeploy.send(localTestnet);
        await transactionStart.send(localTestnet);
        // await transactionMintCarol.send(localTestnet);

        await transactionDeploy.awaitExecuted(localTestnet);
        await transactionStart.awaitExecuted(localTestnet);
        // await transactionMintCarol.awaitExecuted(localTestnet);

        // Query state, do some assertions
        let queryResponse = await contract.runQuery(localTestnet, {
            func: new ContractFunction("lotteryExists"),
            args: [
                Argument.fromUTF8("foobar")
            ]
        });
        assert.equal(queryResponse.firstResult().asBool, true);

        queryResponse = await contract.runQuery(localTestnet, {
            func: new ContractFunction("lotteryExists"),
            args: [
                Argument.fromUTF8("missingLottery")
            ]
        });
        assert.equal(queryResponse.firstResult().asBool, false);
    });
});<|MERGE_RESOLUTION|>--- conflicted
+++ resolved
@@ -239,23 +239,13 @@
             func: new ContractFunction("start"),
             gasLimit: new GasLimit(50000000),
             args: [
-<<<<<<< HEAD
-                Argument.utf8("foobar"), 
-                Argument.bigInt(Balance.eGLD(1).valueOf()),
-                Argument.missingOptional(),
-                Argument.missingOptional(),
-                Argument.providedOptional(new U32Value(1)),
-                Argument.missingOptional(),
-                Argument.missingOptional()
-=======
                 Argument.fromUTF8("foobar"), 
-                Argument.fromBigInt(Balance.eGLD(1).value),
+                Argument.fromBigInt(Balance.eGLD(1).valueOf()),
                 Argument.fromMissingOptional(),
                 Argument.fromMissingOptional(),
                 Argument.fromProvidedOptional(new U32Value(1)),
                 Argument.fromMissingOptional(),
                 Argument.fromMissingOptional()
->>>>>>> 0991c745
             ]
         });
 
