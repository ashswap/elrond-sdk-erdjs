--- conflicted
+++ resolved
@@ -86,29 +86,18 @@
  * A numerical value fed to or fetched from a Smart Contract contract, as a strongly-typed, immutable abstraction.
  */
 export class NumericalValue extends PrimitiveValue {
-<<<<<<< HEAD
-    readonly value: bigint;
-    readonly sizeInBytes: number | undefined;
-    readonly withSign: boolean;
-
-    constructor(type: NumericalType, value: bigint) {
-        super(type);
-        guardType("type", NumericalType, type, false);
-        
-=======
-    readonly type: PrimitiveType;
     readonly value: BigNumber;
     readonly sizeInBytes: number | undefined;
     readonly withSign: boolean;
 
-    constructor(value: BigNumber, type: NumericalType) {
-        super();
-
+    constructor(type: NumericalType, value: BigNumber) {
+        super(type);
+        guardType("type", NumericalType, type, false);
+        
         if (!(value instanceof BigNumber)) {
             throw new errors.ErrInvalidArgument("value", value, "not a big number");
         }
-
->>>>>>> 2da285f4
+        
         this.value = value;
         this.sizeInBytes = type.sizeInBytes;
         this.withSign = type.withSign;
@@ -133,111 +122,61 @@
 }
 
 export class U8Value extends NumericalValue {
-<<<<<<< HEAD
-    constructor(value: number | bigint) {
-        super(new U8Type(), BigInt(value));
-=======
     constructor(value: number | BigNumber) {
-        super(new BigNumber(value), U8Type.One);
->>>>>>> 2da285f4
+        super(new U8Type(), new BigNumber(value));
     }
 }
 
 export class I8Value extends NumericalValue {
-<<<<<<< HEAD
-    constructor(value: number | bigint) {
-        super(new I8Type(), BigInt(value));
-=======
     constructor(value: number | BigNumber) {
-        super(new BigNumber(value), I8Type.One);
->>>>>>> 2da285f4
+        super(new I8Type(), new BigNumber(value));
     }
 }
 
 export class U16Value extends NumericalValue {
-<<<<<<< HEAD
-    constructor(value: number | bigint) {
-        super(new U16Type(), BigInt(value));
-=======
     constructor(value: number | BigNumber) {
-        super(new BigNumber(value), U16Type.One);
->>>>>>> 2da285f4
+        super(new U16Type(), new BigNumber(value));
     }
 }
 
 export class I16Value extends NumericalValue {
-<<<<<<< HEAD
-    constructor(value: number | bigint) {
-        super(new I16Type(), BigInt(value));
-=======
     constructor(value: number | BigNumber) {
-        super(new BigNumber(value), I16Type.One);
->>>>>>> 2da285f4
+        super(new I16Type(), new BigNumber(value));
     }
 }
 
 export class U32Value extends NumericalValue {
-<<<<<<< HEAD
-    constructor(value: number | bigint) {
-        super(new U32Type(), BigInt(value));
-=======
     constructor(value: number | BigNumber) {
-        super(new BigNumber(value), U32Type.One);
->>>>>>> 2da285f4
+        super(new U32Type(), new BigNumber(value));
     }
 }
 
 export class I32Value extends NumericalValue {
-<<<<<<< HEAD
-    constructor(value: number | bigint) {
-        super(new I32Type(), BigInt(value));
-=======
     constructor(value: number | BigNumber) {
-        super(new BigNumber(value), I32Type.One);
->>>>>>> 2da285f4
+        super(new I32Type(), new BigNumber(value));
     }
 }
 
 export class U64Value extends NumericalValue {
-<<<<<<< HEAD
-    constructor(value: bigint) {
+    constructor(value: BigNumber) {
         super(new U64Type(), value);
-=======
-    constructor(value: BigNumber) {
-        super(value, U64Type.One);
->>>>>>> 2da285f4
     }
 }
 
 export class I64Value extends NumericalValue {
-<<<<<<< HEAD
-    constructor(value: bigint) {
+    constructor(value: BigNumber) {
         super(new I64Type(), value);
-=======
-    constructor(value: BigNumber) {
-        super(value, I64Type.One);
->>>>>>> 2da285f4
     }
 }
 
 export class BigUIntValue extends NumericalValue {
-<<<<<<< HEAD
-    constructor(value: bigint) {
+    constructor(value: BigNumber) {
         super(new BigUIntType(), value);
-=======
-    constructor(value: BigNumber) {
-        super(value, BigUIntType.One);
->>>>>>> 2da285f4
     }
 }
 
 export class BigIntValue extends NumericalValue {
-<<<<<<< HEAD
-    constructor(value: bigint) {
+    constructor(value: BigNumber) {
         super(new BigIntType(), value);
-=======
-    constructor(value: BigNumber) {
-        super(value, BigIntType.One);
->>>>>>> 2da285f4
     }
 }