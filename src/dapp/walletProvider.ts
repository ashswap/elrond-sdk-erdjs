import { IDappProvider, IDappMessageEvent } from "./interface";
import {
    DAPP_MESSAGE_INIT,
    DAPP_DEFAULT_TIMEOUT,
    DAPP_MESSAGE_IS_CONNECTED,
    DAPP_MESSAGE_GET_ADDRESS,
    DAPP_MESSAGE_CONNECT_URL,
    DAPP_MESSAGE_SEND_TRANSACTION_URL,
    DAPP_MESSAGE_SIGN_TRANSACTION_URL,
    DAPP_MESSAGE_LOG_OUT
} from "./constants";
<<<<<<< HEAD
import { mainFrameStyle } from "./dom";
import { Transaction } from "../transaction";
=======
import {mainFrameStyle} from "./dom";
import {Transaction} from "../transaction";
import {SignableMessage} from "../signableMessage";
import {ErrNotImplemented} from "../errors";
>>>>>>> 3e3db61a

export class WalletProvider implements IDappProvider {
    walletUrl: string;
    mainFrame: HTMLIFrameElement | undefined;

    /**
     * Creates a new WalletProvider
     * @param walletURL
     */
    constructor(walletURL: string = '') {
        this.walletUrl = walletURL;
        this.attachMainFrame();
        let _ = this.init();
    }

    /**
     * Waits for the wallet iframe to ping that it has been initialised
     */
    async init(): Promise<boolean> {
        if (this.isInitialized()) {
            return true;
        }
        return this.waitForRemote();
    }

    /**
     * Returns if the wallet iframe is up and running
     */
    isInitialized(): boolean {
        if (!this.mainFrame) {
            return false;
        }

        return this.mainFrame.dataset.initialized === "true";
    }

    /**
     * Unlike isInitialized, isConnected returns true if the user alredy went through the login process
     *  and has the wallet session active
     */
    async isConnected(): Promise<boolean> {
        if (!this.mainFrame) {
            return false;
        }

        const { contentWindow } = this.mainFrame;
        if (!contentWindow) {
            return false;
        }

        return new Promise((resolve, reject) => {
            console.log("postMessage", DAPP_MESSAGE_IS_CONNECTED);

            contentWindow.postMessage({
                type: DAPP_MESSAGE_IS_CONNECTED,
            }, this.walletUrl);

            const timeout = setTimeout(_ => reject('window not responding'), 5000);

            const isConnected = (ev: IDappMessageEvent) => {
                console.log("event", "isConnected", ev);

                if (!this.isValidWalletSource(ev.origin)) {
                    return;
                }

                const { data } = ev;
                if (data.type !== DAPP_MESSAGE_IS_CONNECTED) {
                    return;
                }

                clearTimeout(timeout);
                window.removeEventListener('message', isConnected.bind(this));
                return resolve(data.data);
            };

            window.addEventListener('message', isConnected);
        });
    }

    /**
     * Fetches the login hook url and redirects the client to the wallet login.
     */
<<<<<<< HEAD
    async login(options?: { callbackUrl?: string }): Promise<string> {
=======
    async login(options?:{callbackUrl?:string; token?:string}): Promise<string> {
>>>>>>> 3e3db61a
        if (!this.mainFrame) {
            return '';
        }

        const { contentWindow } = this.mainFrame;
        if (!contentWindow) {
            console.warn("something went wrong, main wallet iframe does not contain a contentWindow");
            return '';
        }

        return new Promise<string>((resolve, reject) => {
            console.log("postMessage", DAPP_MESSAGE_CONNECT_URL);

            contentWindow.postMessage({
                type: DAPP_MESSAGE_CONNECT_URL,
            }, this.walletUrl);

            const timeout = setTimeout(_ => reject('connect url not responding'), 5000);
            const connectUrl = (ev: IDappMessageEvent) => {
                console.log("event", "connectUrl", ev);

                if (!this.isValidWalletSource(ev.origin)) {
                    return;
                }

                const { data } = ev;
                if (data.type !== DAPP_MESSAGE_CONNECT_URL) {
                    return;
                }

                clearTimeout(timeout);
                window.removeEventListener('message', connectUrl.bind(this));
                return resolve(data.data.toString());
            };

            window.addEventListener('message', connectUrl);
        }).then((connectionUrl: string) => {
            let callbackUrl = `callbackUrl=${window.location.href}`;
            if (options && options.callbackUrl) {
              callbackUrl = `callbackUrl=${options.callbackUrl}`;
            }
            let token = '';
            if (options && options.token) {
              token = `&token=${options.token}`;
            }
            window.location.href = `${this.baseWalletUrl()}${connectionUrl}?${callbackUrl}${token}`;
            return window.location.href;
        }).catch(_ => {
            return '';
        });
    }

    /**
    * Fetches the logout hook url and redirects the client to the wallet logout.
    */
    async logout(): Promise<boolean> {
        if (!this.mainFrame) {
            return false;
        }

        const { contentWindow } = this.mainFrame;
        if (!contentWindow) {
            console.warn("something went wrong, main wallet iframe does not contain a contentWindow");
            return false;
        }

        return new Promise<boolean>((resolve, reject) => {
            console.log("postMessage", DAPP_MESSAGE_LOG_OUT);

            contentWindow.postMessage({
                type: DAPP_MESSAGE_LOG_OUT,
            }, this.walletUrl);

            const timeout = setTimeout(_ => reject('logout url not responding'), 5000);
            const logout = (ev: IDappMessageEvent) => {
                console.log("event", "logouturl", ev);

                if (!this.isValidWalletSource(ev.origin)) {
                    return;
                }

                const { data } = ev;
                if (data.type !== DAPP_MESSAGE_LOG_OUT) {
                    return;
                }

                clearTimeout(timeout);
                window.removeEventListener('message', logout.bind(this));
                return resolve(data.data);
            };

            window.addEventListener('message', logout);
        });
    }

    /**
     * Returns currently connected address. Empty string if not connected
     */
    async getAddress(): Promise<string> {
        if (!this.mainFrame) {
            return '';
        }

        const { contentWindow } = this.mainFrame;
        if (!contentWindow) {
            return '';
        }

        return new Promise((resolve, reject) => {
            console.log("postMessage", DAPP_MESSAGE_GET_ADDRESS);

            contentWindow.postMessage({
                type: DAPP_MESSAGE_GET_ADDRESS,
            }, this.walletUrl);

            const timeout = setTimeout(_ => reject('window not responding'), 5000);

            const getAddress = (ev: IDappMessageEvent) => {

                if (!this.isValidWalletSource(ev.origin)) {
                    return;
                }

                const { data } = ev;
                if (data.type !== DAPP_MESSAGE_GET_ADDRESS) {
                    return;
                }

                clearTimeout(timeout);
                window.removeEventListener('message', getAddress.bind(this));
                return resolve(data.data);
            };

            window.addEventListener('message', getAddress);
        });
    }

    /**
     * Packs a {@link Transaction} and fetches correct redirect URL from the wallet API. Then redirects
     *   the client to the send transaction hook
     * @param transaction
     * @param options
     */
    async sendTransaction(transaction: Transaction, options?: { callbackUrl?: string }): Promise<Transaction> {
        if (!this.mainFrame) {
            throw new Error("Wallet provider is not initialised, call init() first");
        }

        const { contentWindow } = this.mainFrame;
        if (!contentWindow) {
            throw new Error("Wallet provider is not initialised, call init() first");
        }

        return new Promise<Transaction>((resolve, reject) => {
            let plainTransaction = WalletProvider.prepareWalletTransaction(transaction);
            console.log("postMessage", DAPP_MESSAGE_SEND_TRANSACTION_URL, plainTransaction);

            contentWindow.postMessage({
                type: DAPP_MESSAGE_SEND_TRANSACTION_URL,
                data: {
                    transaction: plainTransaction
                }
            }, this.walletUrl);

            const timeout = setTimeout(_ => reject('send transaction url not responding'), 5000);
            const sendTransactionUrl = (ev: IDappMessageEvent) => {
                console.log("event", "sendTransactionUrl", ev);

                if (!this.isValidWalletSource(ev.origin)) {
                    return;
                }

                const { data } = ev;
                if (data.type !== DAPP_MESSAGE_SEND_TRANSACTION_URL) {
                    return;
                }

                clearTimeout(timeout);
                window.removeEventListener('message', sendTransactionUrl.bind(this));

                if (data.error) {
                    return reject(data.error);
                }

                return resolve(data.data.toString());
            };

            window.addEventListener('message', sendTransactionUrl);
        }).then((url: any) => {
            window.location.href = `${this.baseWalletUrl()}${url}&callbackUrl=${options !== undefined && options.callbackUrl !== undefined ? options.callbackUrl : window.location.href}`;
            return transaction;
        });
    }

<<<<<<< HEAD
    private async waitForRemote(): Promise<boolean> {
=======
    /**
     * Packs a {@link Transaction} and fetches correct redirect URL from the wallet API. Then redirects
     *   the client to the sign transaction hook
     * @param transaction
     * @param options
     */
    async signTransaction(transaction: Transaction, options?: {callbackUrl?: string}): Promise<Transaction> {
        if (!this.mainFrame) {
            throw new Error("Wallet provider is not initialised, call init() first");
        }

        const {contentWindow} = this.mainFrame;
        if (!contentWindow) {
            throw new Error("Wallet provider is not initialised, call init() first");
        }

        return new Promise<Transaction>((resolve, reject) => {
            let plainTransaction = WalletProvider.prepareWalletTransaction(transaction);
            console.log("postMessage", DAPP_MESSAGE_SIGN_TRANSACTION_URL, plainTransaction);

            contentWindow.postMessage({
                type: DAPP_MESSAGE_SIGN_TRANSACTION_URL,
                data: {
                    transaction: plainTransaction
                }
            }, this.walletUrl);

            const timeout = setTimeout(_ => reject('sign transaction url not responding'), 5000);
            const signTransactionUrl = (ev: IDappMessageEvent) => {
                console.log("event", "signTransactionUrl", ev);

                if (!this.isValidWalletSource(ev.origin)) {
                    return;
                }

                const {data} = ev;
                if (data.type !== DAPP_MESSAGE_SIGN_TRANSACTION_URL) {
                    return;
                }

                clearTimeout(timeout);
                window.removeEventListener('message', signTransactionUrl.bind(this));

                if (data.error) {
                    return reject(data.error);
                }

                return resolve(data.data.toString());
            };

            window.addEventListener('message', signTransactionUrl);
        }).then((url: any) => {
            window.location.href = `${this.baseWalletUrl()}${url}&callbackUrl=${options !== undefined && options.callbackUrl !== undefined ? options.callbackUrl : window.location.href}`;
            return transaction;
        });
    }

    /**
     * Method will be available once the ElrondWallet hook will be implemented
     * @param _
     */
    async signMessage(_: SignableMessage): Promise<SignableMessage> {
        throw new ErrNotImplemented();
    }

    static prepareWalletTransaction(transaction: Transaction): any {
        let plainTransaction = transaction.toPlainObject();

        // We adjust the fields, in order to make them compatible with what the wallet expected
        plainTransaction["nonce"] = transaction.getNonce().valueOf();
        plainTransaction["data"] = transaction.getData().valueOf().toString();
        plainTransaction["value"] = transaction.getValue().toString();
        plainTransaction["gasPrice"] = transaction.getGasPrice().valueOf();
        plainTransaction["gasLimit"] = transaction.getGasLimit().valueOf();

        return plainTransaction;
    }

    private async waitForRemote(): Promise<boolean>{
>>>>>>> 3e3db61a
        return new Promise((resolve, reject) => {
            const timeout = setTimeout(_ => reject(false), DAPP_DEFAULT_TIMEOUT);
            const setConnected = (ev: IDappMessageEvent) => {

                if (!this.mainFrame) {
                    return;
                }
                if (!this.isValidWalletSource(ev.origin)) {
                    return;
                }
                const { data } = ev;
                if (data.type !== DAPP_MESSAGE_INIT) {
                    return;
                }

                clearTimeout(timeout);
                window.removeEventListener('message', setConnected);
                this.mainFrame.dataset.initialized = data.data.toString();

                resolve(data.data);
            };
            window.addEventListener('message', setConnected.bind(this));
        });
    }

    private attachMainFrame() {
        const currentMainframe = <HTMLIFrameElement>document.querySelector(`iframe[src="${this.walletUrl}"]`);
        if (currentMainframe) {
            this.mainFrame = currentMainframe;
            return;
        }

        let mainFrame = document.createElement('iframe');
        mainFrame.src = this.walletUrl;
        Object.assign(mainFrame.style, mainFrameStyle());
        mainFrame.dataset.initialized = "false";
        document.body.appendChild(mainFrame);

        this.mainFrame = mainFrame;
    }

    private isValidWalletSource(origin: string): boolean {
        return origin === this.walletUrl || origin === this.baseWalletUrl();
    }

    private baseWalletUrl(): string {
        const pathArray = this.walletUrl.split('/');
        const protocol = pathArray[0];
        const host = pathArray[2];
        return protocol + '//' + host;
    }
}<|MERGE_RESOLUTION|>--- conflicted
+++ resolved
@@ -9,15 +9,10 @@
     DAPP_MESSAGE_SIGN_TRANSACTION_URL,
     DAPP_MESSAGE_LOG_OUT
 } from "./constants";
-<<<<<<< HEAD
 import { mainFrameStyle } from "./dom";
 import { Transaction } from "../transaction";
-=======
-import {mainFrameStyle} from "./dom";
-import {Transaction} from "../transaction";
-import {SignableMessage} from "../signableMessage";
-import {ErrNotImplemented} from "../errors";
->>>>>>> 3e3db61a
+import { SignableMessage } from "../signableMessage";
+import { ErrNotImplemented } from "../errors";
 
 export class WalletProvider implements IDappProvider {
     walletUrl: string;
@@ -101,11 +96,7 @@
     /**
      * Fetches the login hook url and redirects the client to the wallet login.
      */
-<<<<<<< HEAD
-    async login(options?: { callbackUrl?: string }): Promise<string> {
-=======
-    async login(options?:{callbackUrl?:string; token?:string}): Promise<string> {
->>>>>>> 3e3db61a
+    async login(options?: { callbackUrl?: string; token?: string }): Promise<string> {
         if (!this.mainFrame) {
             return '';
         }
@@ -145,11 +136,11 @@
         }).then((connectionUrl: string) => {
             let callbackUrl = `callbackUrl=${window.location.href}`;
             if (options && options.callbackUrl) {
-              callbackUrl = `callbackUrl=${options.callbackUrl}`;
+                callbackUrl = `callbackUrl=${options.callbackUrl}`;
             }
             let token = '';
             if (options && options.token) {
-              token = `&token=${options.token}`;
+                token = `&token=${options.token}`;
             }
             window.location.href = `${this.baseWalletUrl()}${connectionUrl}?${callbackUrl}${token}`;
             return window.location.href;
@@ -300,21 +291,18 @@
         });
     }
 
-<<<<<<< HEAD
-    private async waitForRemote(): Promise<boolean> {
-=======
     /**
      * Packs a {@link Transaction} and fetches correct redirect URL from the wallet API. Then redirects
      *   the client to the sign transaction hook
      * @param transaction
      * @param options
      */
-    async signTransaction(transaction: Transaction, options?: {callbackUrl?: string}): Promise<Transaction> {
+    async signTransaction(transaction: Transaction, options?: { callbackUrl?: string }): Promise<Transaction> {
         if (!this.mainFrame) {
             throw new Error("Wallet provider is not initialised, call init() first");
         }
 
-        const {contentWindow} = this.mainFrame;
+        const { contentWindow } = this.mainFrame;
         if (!contentWindow) {
             throw new Error("Wallet provider is not initialised, call init() first");
         }
@@ -338,7 +326,7 @@
                     return;
                 }
 
-                const {data} = ev;
+                const { data } = ev;
                 if (data.type !== DAPP_MESSAGE_SIGN_TRANSACTION_URL) {
                     return;
                 }
@@ -381,8 +369,7 @@
         return plainTransaction;
     }
 
-    private async waitForRemote(): Promise<boolean>{
->>>>>>> 3e3db61a
+    private async waitForRemote(): Promise<boolean> {
         return new Promise((resolve, reject) => {
             const timeout = setTimeout(_ => reject(false), DAPP_DEFAULT_TIMEOUT);
             const setConnected = (ev: IDappMessageEvent) => {
