--- conflicted
+++ resolved
@@ -34,7 +34,6 @@
 
 - [Added Extension Provider for dapp integration #59](https://github.com/ElrondNetwork/elrond-sdk-erdjs/pull/59)
 
-<<<<<<< HEAD
 - [Refactored WalletProvider #60](https://github.com/ElrondNetwork/elrond-sdk-erdjs/pull/60)
    - Refactored wallet provider to be compatible with all browsers
    - Added `signTransactions` so users can sign transaction batches
@@ -44,11 +43,10 @@
      - The WalletProvider no longer communicates with the ElrondWallet through an iframe
      - The above means that we no longer have a way to get some info - so `getAddress` will throw `ErrNotImplemented`
      - Removed `customId` from constructor
-=======
+
 - [Added signTransactions to the WalletConnectProvider #62](https://github.com/ElrondNetwork/elrond-sdk-erdjs/pull/62)
 
 - [Added signTransactions to the HWProvider #64](https://github.com/ElrondNetwork/elrond-sdk-erdjs/pull/64)
->>>>>>> 2887422e
 
 ## [6.6.2]
 -   [Quickfix - added custom id to iframe creation #55](https://github.com/ElrondNetwork/elrond-sdk-erdjs/pull/55)
