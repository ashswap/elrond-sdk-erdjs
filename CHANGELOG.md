--- conflicted
+++ resolved
@@ -6,7 +6,6 @@
 
 ## [Unreleased]
 
-<<<<<<< HEAD
 -   [Contract wrapper](https://github.com/ElrondNetwork/elrond-sdk-erdjs/pull/9)
     - Added `ContractWrapper`, `SystemWrapper` - for more details check the pull request.
     - Added support for constructors in ABIs
@@ -24,10 +23,9 @@
 -   Changed how test wallets (alice, bob, carol etc.) are obtained, added all 12 test wallets:
     - Removed `TestWallets`
     - Use added function `loadTestWallets` (or `loadInteractive`)
-=======
+
 ## [6.5.1]
 -   [Adapted message signing for ledger #42](https://github.com/ElrondNetwork/elrond-sdk-erdjs/pull/42)
->>>>>>> c1f011f3
 
 ## [6.5.0]
 -   [Extended SignableMessage to allow export to JSON #40](https://github.com/ElrondNetwork/elrond-sdk-erdjs/pull/40)
