--- conflicted
+++ resolved
@@ -12,15 +12,11 @@
 
  - [Fix ExtensionProvider sign/send transaction response #72](https://github.com/ElrondNetwork/elrond-sdk-erdjs/pull/72)
     - Provider's send/sign transaction methonds responded with plainObject transactions instead of Transaction
-<<<<<<< HEAD
-    - Added fromPlainObject method as a static method to transaction
-    - Fixed message signing with extension provider
-    - Fixed wallet logout redirect when used in form submit
-=======
     - Added fromPlainObject method as a static method to transaction 
  
  - [Add signAuthToken method to HWProvider #73] (https://github.com/ElrondNetwork/elrond-sdk-erdjs/pull/73) 
->>>>>>> e1cee09d
+
+ -[Fixed wallet logout redirect when used in form submit]
 
 ## [8.0.0]
 - [ExtensionProvider] https://github.com/ElrondNetwork/elrond-sdk-erdjs/pull/66
